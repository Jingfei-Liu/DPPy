# coding: utf8
""" Implementation of :py:class:`FiniteDPP` object which has 6 main methods:

- :py:meth:`~FiniteDPP.sample_exact`, see also :ref:`sampling DPPs exactly<finite_dpps_exact_sampling>`
- :py:meth:`~FiniteDPP.sample_exact_k_dpp`, see also :ref:`sampling k-DPPs exactly<finite_dpps_exact_sampling>`
- :py:meth:`~FiniteDPP.sample_mcmc`, see also :ref:`sampling DPPs with MCMC<finite_dpps_mcmc_sampling>`
- :py:meth:`~FiniteDPP.sample_mcmc_k_dpps`, see also :ref:`sampling k-DPPs with MCMC<finite_dpps_mcmc_sampling_k_dpps>`
- :py:meth:`~FiniteDPP.compute_K`, to compute the correlation :math:`K` kernel from initial parametrization
- :py:meth:`~FiniteDPP.compute_L`, to compute the likelihood :math:`L` kernel from initial parametrization

.. seealso:

    `Documentation on ReadTheDocs <https://dppy.readthedocs.io/en/latest/finite_dpps/index.html>`_
"""

import numpy as np
import scipy.linalg as la
import matplotlib.pyplot as plt

from warnings import warn

from dppy.exact_sampling import (dpp_sampler_generic_kernel,
                                 proj_dpp_sampler_kernel,
                                 proj_dpp_sampler_eig,
                                 dpp_eig_vecs_selector,
                                 dpp_eig_vecs_selector_L_dual,
                                 k_dpp_eig_vecs_selector,
                                 elementary_symmetric_polynomials)

from dppy.vfx_sampling import (vfx_sampling_precompute_constants,
                               vfx_sampling_do_sampling_loop)

from dppy.mcmc_sampling import (dpp_sampler_mcmc,
                                zonotope_sampler)

from dppy.utils import (check_random_state,
                        is_symmetric,
                        is_projection,
                        is_orthonormal_columns,
                        is_full_row_rank,
                        is_in_01,
                        is_geq_0,
                        is_equal_to_O_or_1)


class FiniteDPP:
    """ Finite DPP object parametrized by

    :param string kernel_type:

        - ``'correlation'`` :math:`\\mathbf{K}` kernel
        - ``'likelihood'`` :math:`\\mathbf{L}` kernel

    :param projection:
        Indicate whether the provided kernel is of projection type. This may be useful when the
        :class:`FiniteDPP` object is defined through its correlation kernel :math:`\\mathbf{K}`.

    :type projection:
        bool, default ``False``

    :param params:
        Dictionary containing the parametrization of the underlying

        - correlation kernel

            - ``{'K': K}``, with :math:`0 \\preceq \\mathbf{K} \\preceq I`
            - ``{'K_eig_dec': (eig_vals, eig_vecs)}``, with :math:`0 \\leq eigvals \\leq 1`
            - ``{'A_zono': A}``, with :math:`A (d \\times N)` and :math:`\\operatorname{rank}(A)=d`

        - likelihood kernel

            - ``{'L': L}``, with :math:`\\mathbf{L}\\succeq 0`
            - ``{'L_eig_dec': (eig_vals, eig_vecs)}``, with :math:`eigvals \\geq 0`
<<<<<<< HEAD
            - ``{'L_gram_factor': Phi}``, with :math:`\\mathbf{L} = \\Phi^{ \\top} \\Phi`
            - ``{'L_eval_X_data': (eval_L, X_data)}``, with :math:`\mathbf{X}_{data}(N \\times d)` and
              :math:`eval \_ L` a likelihood function such that
              :math:`\mathbf{L} = eval \_ L(\mathbf{X}_{data}, \mathbf{X}_{data})`. For a full description of the
              requirements imposed on `eval_L`'s interface, see the documentation :func:`dppy.vfx_sampling.vfx_sampling_precompute_constants`.
              For an example, see the implementation of any of the kernels provided by scikit-learn
              (e.g. sklearn.gaussian_process.kernels.PairwiseKernel).


=======
            - ``{'L_gram_factor': Phi}``, with :math:`\\Phi(d \\times N)` so that :math:`\\mathbf{L} = \\Phi^{ \\top} \\Phi \\succeq 0_N`
            - ``{'L_eval_X_data': (eval_L, X_data)}``, with ``X_data`` is :math:`(N \\times d)` and :math:`eval \\_ L` a positive semi-definite kernel function so that :math:`\\mathbf{L} = eval \\_ L(X_{data}, X_{data}) \\succeq 0_N`
>>>>>>> dde13e22

    :type params:
        dict

    .. caution::

        For now we only consider real valued matrices :math:`\\mathbf{K}, \\mathbf{L}, A, \\Phi, \\mathbf{X}_{data}`.

    .. seealso::

        - :ref:`finite_dpps_definition`
        - :ref:`finite_dpps_exact_sampling`

    .. todo::

        add ``.kernel_rank`` attribute
    """

    ###############
    # Constructor #
    ###############
    def __init__(self, kernel_type, projection=False, **params):

        self.kernel_type = kernel_type
        self.projection = projection
        self.params_keys = set(params.keys())
        self.__check_args_coherence()

        # Sampling
        self.sampling_mode = 'GS'  # Gram-Schmidt
        self.list_of_samples = []

        # when using .sample_k_dpp_*
        self.size_k_dpp = 0
        self.E_poly = None  # evaluation of the

        # Attributes relative to K correlation kernel:
        # K, K_eig_vals, K_eig_vecs, A_zono
        self.K = is_symmetric(params.get('K', None))
        if self.projection:
            self.K = is_projection(self.K)

        e_vals, e_vecs = params.get('K_eig_dec', [None, None])
        if self.projection:
            self.K_eig_vals = is_equal_to_O_or_1(e_vals)
        else:
            self.K_eig_vals = is_in_01(e_vals)
        self.eig_vecs = is_orthonormal_columns(e_vecs)

        self.A_zono = is_full_row_rank(params.get('A_zono', None))

        # Attributes relative to L likelihood kernel:
        # L, L_eig_vals, L_eig_vecs, L_gram_factor, L_dual, L_dual_eig_vals, L_dual_eig_vecs
        self.L = is_symmetric(params.get('L', None))
        if self.projection:
            self.L = is_projection(self.L)

        e_vals, e_vecs = params.get('L_eig_dec', [None, None])
        if self.projection:
            self.L_eig_vals = is_equal_to_O_or_1(e_vals)
        else:
            self.L_eig_vals = is_geq_0(e_vals)
        if self.eig_vecs is None:  # K_eig_vecs = L_eig_vecs
            self.eig_vecs = is_orthonormal_columns(e_vecs)

        # L' "dual" likelihood kernel, L' = Phi Phi.T, Phi = L_gram_factor
        self.L_gram_factor = params.get('L_gram_factor', None)
        self.L_dual = None
        self.L_dual_eig_vals = None
        self.L_dual_eig_vecs = None

        if self.L_gram_factor is not None:
            Phi = self.L_gram_factor
            d, N = Phi.shape
            if d < N:
                self.L_dual = Phi.dot(Phi.T)
                print('L_dual = Phi Phi.T was computed: Phi (dxN) with d<N')
            else:
                if self.L is None:
                    self.L = Phi.T.dot(Phi)
                    print('L = Phi.T Phi was computed: Phi (dxN) with d>=N')

        # L likelihood function representation
        # eval_L(X, Y) = L(X, Y)
        # eval_L(X) = L(X, X)
        self.eval_L, self.X_data = params.get('L_eval_X_data', [None, None])
        self.intermediate_sample_info = None

        if self.eval_L is not None:
            if not callable(self.eval_L):
                raise ValueError('eval_L should be a positive semi-definite kernel function')
        if self.X_data is not None:
            if not (self.X_data.size and self.X_data.ndim == 2):
                err_print = ['Wrong shape = {}'.format(self.X_data.shape),
                             'X_data should be a non empty (N x d) ndarray']
                raise ValueError('\n'.join(err_print))

    def __str__(self):
        str_info = ['DPP defined through {} {} kernel'
                    .format('projection' if self.projection else '',
                            self.kernel_type),
                    'Parametrized by {}'
                    .format(self.params_keys),
                    '- sampling mode = {}'
                    .format(self.sampling_mode),
                    '- number of samples = {}'
                    .format(len(self.list_of_samples))]

        return '\n'.join(str_info)

    # Check routine
    def __check_args_coherence(self):
        # Check coherence of initialization parameters of the DPP:
        # kernel_type, projection and params.

        if not isinstance(self.projection, bool):
            err_print = ['`projection` argument is not boolean',
                         'Given: {}'.format(self.is_projection)]
            raise ValueError('\n'.join(err_print))

        K_type, K_params = 'correlation', {'K', 'K_eig_dec', 'A_zono'}
        L_type, L_params = 'likelihood', {'L', 'L_eig_dec', 'L_gram_factor', 'L_eval_X_data'}

        if self.kernel_type == K_type:
            if self.params_keys.intersection(K_params):
                if 'A_zono' in self.params_keys and not self.projection:
                    warn_print = ['Weird setting:',
                                  'FiniteDPP(kernel_type={}, projection={}, **{"A_zono": A}) with projection=False',
                                  'When defined through "A_zono" we expect a projection DPP with correlation kernel K = A.T (AA.T)^-1 A`.',
                                  'projection` switched to `True`']
                    warn('\n'.join(warn_print))
                    self.projection = True
            else:
                err_print =\
                    ['Invalid parametrization of correlation kernel, choose:',
                     '- {"K": K} 0 <= K <= I',
                     '- {"K_eig_dec": (e_vals, e_vecs)} 0 <= e_vals <= 1',
                     '- {"A_zono": A} A (dxN) s.t. K = A.T (AA.T)^-1 A',
                     'Given: {}'.format(self.params_keys)]
                raise ValueError('\n'.join(err_print))

        elif self.kernel_type == L_type:
            if self.params_keys.intersection(L_params):
                if self.projection:
                    warn('Weird setting: defining a DPP via a projection likelihood L kernel is unusual. Make sure you do not want to use a projection CORRELATION K kernel instead')
            else:
                err_print =\
                    ['Invalid parametrization of likelihood kernel, choose:',
                     '- {"L": L} L >= 0',
                     '- {"L_eig_dec": (e_vals, e_vecs)} e_vals >= 0',
                     '- {"L_gram_factor": Phi}, Phi (dxN) s.t. L = Phi.TPhi',
                     '- {"L_eval_X_data": (eval_L, X_data)} X_data (dxN) and `eval_L` callable positive semi-definite kernel',
                     'Given: {}'.format(self.params_keys)]
                raise ValueError('\n'.join(err_print))

        else:
            err_print =\
                ['Invalid `kernel_type`, choose among:',
                 '- `correlation`: K kernel',
                 '- `likelihood`: L kernel'
                 'Given: {}'.format(self.params_keys)]
            raise ValueError('\n'.join(err_print))

    ##################
    # Object methods #
    ##################
    def info(self):
        """ Display infos about the :class:`FiniteDPP` object
        """
        print(self.__str__())

    def flush_samples(self):
        """ Empty the :py:attr:`~FiniteDPP.list_of_samples`.

        .. see also::

            - :py:meth:`~FiniteDPP.sample_exact`
            - :py:meth:`~FiniteDPP.sample_mcmc`
        """
        self.list_of_samples = []
        self.size_k_dpp = 0

    # Exact sampling
    def sample_exact(self, mode='GS', **params):
        """ Sample exactly from the corresponding :class:`FiniteDPP <FiniteDPP>` object. The sampling scheme is based on the chain rule with Gram-Schmidt like updates of the conditionals.

        :param mode:

            - ``projection=True``:
                - ``'GS'`` (default): Gram-Schmidt on the rows of :math:`\\mathbf{K}`.
                - ``'Chol'`` :cite:`Pou19` Algorithm 3
                - ``'Schur'``: when DPP defined from correlation kernel ``K``, use Schur complement to compute conditionals

            - ``projection=False``:
                - ``'GS'`` (default): Gram-Schmidt on the rows of the eigenvectors of :math:`\\mathbf{K}` selected in Phase 1.
                - ``'GS_bis'``: Slight modification of ``'GS'``
                - ``'Chol'`` :cite:`Pou19` Algorithm 1
                - ``'KuTa12'``: Algorithm 1 in :cite:`KuTa12`
                - ``'vfx'``: the dpp-vfx rejection sampler in :cite:`DeCaVa19`
        :type mode:
            string, default ``'GS'``

        :param dict params:
            Dictionary containing the parameters for exact samplers with keys

            ``'random_state'`` (default None)
            - If ``mode='vfx'
                See :ref:`someref` for a full list of all parameters accepted by 'vfx' sampling. We report here the most
                impactful

                + ``'rls_oversample_dppvfx'`` (default 4.0) Oversampling parameter used to construct dppvfx's internal Nystrom approximation.
                This makes each rejection round slower and more memory intensive, but reduces variance and the number of rounds of rejections.
                + ``'rls_oversample_bless'`` (default 4.0) Oversampling parameter used during bless's internal Nystrom approximation.
                This makes the one-time pre-processing slower and more memory intensive, but reduces variance and the number of rounds of rejections

                Empirically, a small factor [2,10] seems to work for both parameters. It is suggested to start with
                a small number and increase if the algorithm fails to terminate.

        :return:
            A sample from the corresponding :class:`FiniteDPP <FiniteDPP>` object.
        :rtype:
            array_like

        .. note::

            Each time you call this function, the sample is added to the :py:attr:`~FiniteDPP.list_of_samples`.

            The latter can be emptied using :py:meth:`~FiniteDPP.flush_samples`

        .. caution::

            The underlying kernel :math:`\\mathbf{K}`, resp. :math:`\\mathbf{L}` must be real valued for now.

        .. seealso::

            - :ref:`finite_dpps_exact_sampling`
            - :py:meth:`~FiniteDPP.flush_samples`
            - :py:meth:`~FiniteDPP.sample_mcmc`
        """

        rng = check_random_state(params.get('random_state', None))

        self.sampling_mode = mode

        if self.sampling_mode == 'Schur':
            if self.kernel_type=='correlation' and self.projection:
                self.compute_K()
                sampl = proj_dpp_sampler_kernel(self.K, self.sampling_mode,
                                                random_state=rng)
            else:
                err_print =\
                    ['`Schur` sampling mode is only available for projection DPPs, i.e., `kernel_type="correlation"` and `projection=True`',
                     'Given: {}'.format((self.kernel_type, self.projection))]
                raise ValueError('\n'.join(err_print))
            self.list_of_samples.append(sampl)

        elif self.sampling_mode == 'Chol':
            self.compute_K()
            if self.kernel_type=='correlation' and self.projection:
                sampl = proj_dpp_sampler_kernel(self.K, self.sampling_mode,
                                                random_state=rng)
            else:
                sampl, _ = dpp_sampler_generic_kernel(self.K, random_state=rng)
            self.list_of_samples.append(sampl)

        elif self.sampling_mode == 'vfx':
            if self.eval_L is None or self.X_data is None:
                raise ValueError('The vfx sampler is currently only available with {"L_eval_X_data": (L_eval, X_data)} representation.')

            if self.intermediate_sample_info is None:
                self.intermediate_sample_info = vfx_sampling_precompute_constants(X=self.X_data,
                                                      eval_L=self.eval_L,
                                                      rng=rng,
                                                      **params)

                q_func = params.get('q_func', lambda s: s * s)
                self.intermediate_sample_info =\
                    self.intermediate_sample_info._replace(
                        q=q_func(self.intermediate_sample_info.s))

            sampl, rej_count =\
                vfx_sampling_do_sampling_loop(self.X_data,
                                              self.eval_L,
                                              self.intermediate_sample_info,
                                              rng,
                                              **params)
            self.list_of_samples.append(sampl)

        # If eigen decoposition of K, L or L_dual is available USE IT!
        elif self.K_eig_vals is not None:
            # Phase 1
            if self.kernel_type == 'correlation' and self.projection:
                V = self.eig_vecs[:, self.K_eig_vals > 0.5]
            else:
                V = dpp_eig_vecs_selector(self.K_eig_vals, self.eig_vecs,
                                          random_state=rng)
            # Phase 2
            if V.shape[1]:
                sampl = proj_dpp_sampler_eig(V, self.sampling_mode,
                                             random_state=rng)
            else:
                sampl = np.array([])
            self.list_of_samples.append(sampl)

        elif self.L_dual_eig_vals is not None:
            # Phase 1
            V = dpp_eig_vecs_selector_L_dual(self.L_dual_eig_vals,
                                             self.L_dual_eig_vecs,
                                             self.L_gram_factor,
                                             random_state=rng)
            # Phase 2
            sampl = proj_dpp_sampler_eig(V, self.sampling_mode,
                                         random_state=rng)
            self.list_of_samples.append(sampl)

        elif self.L_eig_vals is not None:
            self.K_eig_vals = self.L_eig_vals / (1.0 + self.L_eig_vals)
            self.sample_exact(mode=self.sampling_mode, random_state=rng)

        # If DPP defined via projection correlation kernel K
        # no eigendecomposition required
        elif self.K is not None and self.projection:
            sampl = proj_dpp_sampler_kernel(self.K, self.sampling_mode,
                                            random_state=rng)
            self.list_of_samples.append(sampl)

        elif self.L_dual is not None:
            self.L_dual_eig_vals, self.L_dual_eig_vecs =\
                la.eigh(self.L_dual)
            self.L_dual_eig_vals = is_geq_0(self.L_dual_eig_vals)
            self.sample_exact(mode=self.sampling_mode, random_state=rng)

        elif self.K is not None:
            self.K_eig_vals, self.eig_vecs = la.eigh(self.K)
            self.K_eig_vals = is_in_01(self.K_eig_vals)
            self.sample_exact(mode=self.sampling_mode, random_state=rng)

        elif self.L is not None:
            self.L_eig_vals, self.eig_vecs = la.eigh(self.L)
            self.L_eig_vals = is_geq_0(self.L_eig_vals)
            self.sample_exact(mode=self.sampling_mode, random_state=rng)

        # If DPP defined through correlation kernel with parameter 'A_zono'
        # a priori you wish to use the zonotope approximate sampler
        elif self.A_zono is not None:
            warn('DPP defined via `A_zono`, apriori you want to use `sample_mcmc`, but you have called `sample_exact`')

            self.K_eig_vals = np.ones(self.A_zono.shape[0])
            self.eig_vecs, _ = la.qr(self.A_zono.T, mode='economic')
            self.sample_exact(self.sampling_mode, random_state=rng)

        elif self.eval_L is not None and self.X_data is not None:
            self.compute_L()
            self.sample_exact(self.sampling_mode, random_state=rng)

        else:
            raise ValueError('None of the available samplers could be used based on the current DPP representation.'
                             ' This should never happen, please consider rasing an issue on github'
                             ' at https://github.com/guilgautier/DPPy/issues')

    def sample_exact_k_dpp(self, size, mode='GS', **params):
        """ Sample exactly from :math:`\\operatorname{k-DPP}`.
        A priori the :class:`FiniteDPP <FiniteDPP>` object was instanciated by its likelihood :math:`\\mathbf{L}` kernel so that

        .. math::

            \\mathbb{P}_{\\operatorname{k-DPP}}(\\mathcal{X} = S)
                \\propto \\det \\mathbf{L}_S ~ 1_{|S|=k}

        :param int size:
            size :math:`k` of the :math:`\\operatorname{k-DPP}`

        :param mode:
            - ``projection=True``:
                - ``'GS'`` (default): Gram-Schmidt on the rows of :math:`\\mathbf{K}`.
                - ``'Schur'``: Use Schur complement to compute conditionals.

            - ``projection=False``:
                - ``'GS'`` (default): Gram-Schmidt on the rows of the eigenvectors of :math:`\\mathbf{K}` selected in Phase 1.
                - ``'GS_bis'``: Slight modification of ``'GS'``
                - ``'KuTa12'``: Algorithm 1 in :cite:`KuTa12`
                - ``'vfx'``: the dpp-vfx rejection sampler in :cite:`DeCaVa19`

        :type mode:
            string, default ``'GS'``

        :param dict params:
            Dictionary containing the parameters for exact samplers with keys

            ``'random_state'`` (default None)

            - If ``mode='vfx'
                See :ref:`someref` for a full list of all parameters accepted by 'vfx' sampling. We report here the most
                impactful

                + ``'rls_oversample_dppvfx'`` (default 4.0) Oversampling parameter used to construct dppvfx's internal Nystrom approximation.
                This makes each rejection round slower and more memory intensive, but reduces variance and the number of rounds of rejections.
                + ``'rls_oversample_bless'`` (default 4.0) Oversampling parameter used during bless's internal Nystrom approximation.
                This makes the one-time pre-processing slower and more memory intensive, but reduces variance and the number of rounds of rejections

                Empirically, a small factor [2,10] seems to work for both parameters. It is suggested to start with
                a small number and increase if the algorithm fails to terminate.

        :return:
            A sample from the corresponding :math:`\\operatorname{k-DPP}`
        :rtype:
            array_like

        .. note::

            Each time you call this function, the sample is added to the :py:attr:`~FiniteDPP.list_of_samples`.

            The latter can be emptied using :py:meth:`~FiniteDPP.flush_samples`

        .. caution::

            The underlying kernel :math:`\\mathbf{K}`, resp. :math:`\\mathbf{L}` must be real valued for now.

        .. seealso::

            - :py:meth:`~FiniteDPP.sample_exact`
            - :py:meth:`~FiniteDPP.sample_mcmc_k_dpp`
        """

        rng = check_random_state(params.get('random_state', None))

        self.sampling_mode = mode

        if self.sampling_mode == 'vfx':
            if self.eval_L is None or self.X_data is None:
                raise ValueError("The vfx sampler is currently only available for the 'L_eval_X_data' representation.")

            if (self.intermediate_sample_info is None
                or self.intermediate_sample_info.s != size):
                self.intermediate_sample_info =\
                    vfx_sampling_precompute_constants(X=self.X_data,
                                                      eval_L=self.eval_L,
                                                      desired_s=size,
                                                      rng=rng,
                                                      **params)

                q_func = params.get('q_func', lambda s: s * s)
                self.intermediate_sample_info =\
                    self.intermediate_sample_info._replace(
                        q=q_func(self.intermediate_sample_info.s))

            max_iter_size_rejection =\
                params.get('max_iter_size_rejection', 100)

            for size_rejection_iter in range(max_iter_size_rejection):
                sampl, rej_count =\
                    vfx_sampling_do_sampling_loop(
                        self.X_data,
                        self.eval_L,
                        self.intermediate_sample_info,
                        rng,
                        **params)

                if len(sampl) == size:
                    break
            else:
                raise ValueError('The vfx sampler reached the maximum number of rejections allowed '
                                 'for the k-DPP size rejection ({}), try to increase the q factor '
                                 '(see q_func parameter) or the Nystrom approximation accuracy '
                                 'see rls_oversample_* parameters).'.format(max_iter_size_rejection))
            self.list_of_samples.append(sampl)

        # If DPP defined via projection kernel
        elif self.projection:
            if self.kernel_type == 'correlation':

                if self.K_eig_vals is not None:
                    rank = np.rint(np.sum(self.K_eig_vals)).astype(int)
                elif self.A_zono is not None:
                    rank = self.A_zono.shape[0]
                else: # self.K is not None
                    rank = np.rint(np.trace(self.K)).astype(int)

                if size != rank:
                    raise ValueError('size k={} != rank={} for projection correlation K kernel'.format(size, rank))

                if self.K_eig_vals is not None:
                    # K_eig_vals > 0.5 below to get indices where e_vals = 1
                    sampl = proj_dpp_sampler_eig(
                            eig_vecs=self.eig_vecs[:, self.K_eig_vals > 0.5],
                            mode=self.sampling_mode,
                            size=size,
                            random_state=rng)

                elif self.A_zono is not None:
                    warn('DPP defined via `A_zono`, apriori you want to use `sampl_mcmc`, but you have called `sample_exact`')

                    self.K_eig_vals = np.ones(rank)
                    self.eig_vecs, _ = la.qr(self.A_zono.T, mode='economic')

                    sampl = proj_dpp_sampler_eig(eig_vecs=self.eig_vecs,
                                                 mode=self.sampling_mode,
                                                 size=size,
                                                 random_state=rng)

                else:
                    sampl = proj_dpp_sampler_kernel(kernel=self.K,
                                                    mode=self.sampling_mode,
                                                    size=size,
                                                    random_state=rng)

            else:  # self.kernel_type == 'likelihood':
                if self.L_eig_vals is not None:
                    # L_eig_vals > 0.5 below to get indices where e_vals = 1
                    sampl = proj_dpp_sampler_eig(
                            eig_vecs=self.eig_vecs[:, self.L_eig_vals > 0.5],
                            mode=self.sampling_mode,
                            size=size,
                            random_state=rng)
                else:
                    self.compute_L()
                    # size > rank treated internally in proj_dpp_sampler_kernel
                    sampl = proj_dpp_sampler_kernel(self.L,
                                                    mode=self.sampling_mode,
                                                    size=size,
                                                    random_state=rng)

            self.list_of_samples.append(sampl)

        # If eigen decoposition of K, L or L_dual is available USE IT!
        elif self.L_eig_vals is not None:

            # Phase 1
            # Precompute elementary symmetric polynomials
            if self.E_poly is None or self.size_k_dpp < size:
                self.E_poly = elementary_symmetric_polynomials(self.L_eig_vals,
                                                               size)
            # Select eigenvectors
            V = k_dpp_eig_vecs_selector(self.L_eig_vals, self.eig_vecs,
                                        size=size,
                                        E_poly=self.E_poly,
                                        random_state=rng)
            # Phase 2
            self.size_k_dpp = size
            sampl = proj_dpp_sampler_eig(V, self.sampling_mode,
                                         random_state=rng)
            self.list_of_samples.append(sampl)

        elif self.L_dual_eig_vals is not None:
            # There is
            self.L_eig_vals = self.L_dual_eig_vals
            self.eig_vecs =\
                self.L_gram_factor.T.dot(
                    self.L_dual_eig_vecs / np.sqrt(self.L_dual_eig_vals))
            self.sample_exact_k_dpp(size, self.sampling_mode,
                                    random_state=rng)

        elif self.K_eig_vals is not None:
            np.seterr(divide='raise')
            self.L_eig_vals = self.K_eig_vals / (1.0 - self.K_eig_vals)
            self.sample_exact_k_dpp(size, self.sampling_mode,
                                    random_state=rng)

        # Otherwise eigendecomposition is necessary
        elif self.L_dual is not None:
            self.L_dual_eig_vals, self.L_dual_eig_vecs =\
                la.eigh(self.L_dual)
            self.L_dual_eig_vals = is_geq_0(self.L_dual_eig_vals)
            self.sample_exact_k_dpp(size, self.sampling_mode,
                                    random_state=rng)

        elif self.K is not None:
            self.K_eig_vals, self.eig_vecs = la.eigh(self.K)
            self.K_eig_vals = is_in_01(self.K_eig_vals)
            self.sample_exact_k_dpp(size, self.sampling_mode,
                                    random_state=rng)

        elif self.L is not None:
            self.L_eig_vals, self.eig_vecs = la.eigh(self.L)
            self.L_eig_vals = is_geq_0(self.L_eig_vals)
            self.sample_exact_k_dpp(size, self.sampling_mode,
                                    random_state=rng)

        elif self.eval_L is not None and self.X_data is not None:
            # In case mode!='vfx'
            self.compute_L()
            self.sample_exact_k_dpp(size, self.sampling_mode,
                                    random_state=rng)

        else:
            raise ValueError('None of the available samplers could be used based on the current DPP representation.'
                             ' This should never happen, please consider rasing an issue on github'
                             ' at https://github.com/guilgautier/DPPy/issues')

        self.size_k_dpp = size

    # Approximate sampling
    def sample_mcmc(self, mode, **params):
        """ Run a MCMC with stationary distribution the corresponding :class:`FiniteDPP <FiniteDPP>` object.

        :param string mode:

            - ``'AED'`` Add-Exchange-Delete
            - ``'AD'`` Add-Delete
            - ``'E'`` Exchange
            - ``'zonotope'`` Zonotope sampling

        :param dict params:
            Dictionary containing the parameters for MCMC samplers with keys

            ``'random_state'`` (default None)

            - If ``mode='AED','AD','E'``

                + ``'s_init'`` (default None) Starting state of the Markov chain
                + ``'nb_iter'`` (default 10) Number of iterations of the chain
                + ``'T_max'`` (default None) Time horizon
                + ``'size'`` (default None) Size of the initial sample for ``mode='AD'/'E'``

                    * :math:`\\operatorname{rank}(\\mathbf{K})=\\operatorname{trace}(\\mathbf{K})` for projection :math:`\\mathbf{K}` (correlation) kernel and ``mode='E'``

            - If ``mode='zonotope'``:

                + ``'lin_obj'`` linear objective in main optimization problem (default np.random.randn(N))
                + ``'x_0'`` initial point in zonotope (default A*u, u~U[0,1]^n)
                + ``'nb_iter'`` (default 10) Number of iterations of the chain
                + ``'T_max'`` (default None) Time horizon

        :return:
            A sample from the corresponding :class:`FiniteDPP <FiniteDPP>` object.
        :rtype:
            list of lists

        .. seealso::

            - :ref:`finite_dpps_mcmc_sampling`
            - :py:meth:`~FiniteDPP.sample_exact`
            - :py:meth:`~FiniteDPP.flush_samples`
        """

        self.sampling_mode = mode

        if self.sampling_mode == 'zonotope':
            if self.A_zono is not None:
                chain = zonotope_sampler(self.A_zono, **params)
            else:
                err_print = ['Invalid `mode=zonotope` parameter',
                             'DPP must be defined via `A_zono`',
                             'Given: {}'.format(self.params_keys)]
                raise ValueError(' '.join(err_print))

        elif self.sampling_mode == 'E':
            if (self.kernel_type == 'correlation') and self.projection:
                self.compute_K()
                size = params.get('size', None)
                rank = np.rint(np.trace(self.K)).astype(int)
                # |sample| = Tr(K) = rank(K) a.s. for projection DPP(K)
                if size == rank:
                    chain = dpp_sampler_mcmc(self.K,
                                             self.sampling_mode,
                                             **params)
                else:
                    raise ValueError('size={} != rank={} for projection correlation K kernel'.format(size, rank))
            else:
                self.compute_L()
                chain = dpp_sampler_mcmc(self.L, self.sampling_mode, **params)

        elif self.sampling_mode in ('AED', 'AD'):
            self.compute_L()
            chain = dpp_sampler_mcmc(self.L, self.sampling_mode, **params)

        else:
            err_print = ['Invalid `mode` parameter, choose among:',
                         '- `AED`: Add-Exchange-Delete',
                         '- `AD`: Add-Delete',
                         '- `E`: Exchange',
                         '- `zonotope` for projection correlation kernel only)',
                         'Given: {}'.format(self.sampling_mode)]
            raise ValueError('\n'.join(err_print))

        self.list_of_samples.append(chain)

    def sample_mcmc_k_dpp(self, size, mode='E', **params):
        """ Calls :py:meth:`~sample_mcmc` with ``mode='E'`` and ``params['size'] = size``

        .. seealso::

            - :ref:`finite_dpps_mcmc_sampling`
            - :py:meth:`~FiniteDPP.sample_mcmc`
            - :py:meth:`~FiniteDPP.sample_exact_k_dpp`
            - :py:meth:`~FiniteDPP.flush_samples`
        """

        self.sampling_mode = 'E'

        self.size_k_dpp = size
        params['size'] = size

        self.sample_mcmc(self.sampling_mode, **params)

    def compute_K(self, msg=False):
        """ Compute the correlation kernel :math:`\\mathbf{K}` from the original parametrization of the :class:`FiniteDPP` object.

        .. seealso::

            :ref:`finite_dpps_relation_kernels`
        """

        if self.K is not None:
            # msg = 'K (correlation) kernel available'
            # print(msg)
            pass

        else:
            if not msg:
                print('K (correlation) kernel computed via:')

            if self.K_eig_vals is not None:
                msg = '- U diag(eig_K) U.T'
                print(msg)
                self.K = (self.eig_vecs * self.K_eig_vals).dot(self.eig_vecs.T)

            elif self.A_zono is not None:
                msg = '\n'.join(['- K = A.T (AA.T)^-1 A, using',
                                 '- U = QR(A.T)',
                                 '- K = U U.T'])
                print(msg)
                self.K_eig_vals = np.ones(self.A_zono.shape[0])
                self.eig_vecs, _ = la.qr(self.A_zono.T, mode='economic')
                self.K = self.eig_vecs.dot(self.eig_vecs.T)

            elif self.L_eig_vals is not None:
                msg = '- eig_K = eig_L/(1+eig_L)'
                print(msg)
                self.K_eig_vals = self.L_eig_vals / (1.0 + self.L_eig_vals)
                self.compute_K(msg=True)

            elif self.L is not None:
                msg = '- eigendecomposition of L'
                print(msg)
                self.L_eig_vals, self.eig_vecs = la.eigh(self.L)
                self.L_eig_vals = is_geq_0(self.L_eig_vals)
                self.compute_K(msg=True)

            else:
                self.compute_L(msg=True)
                self.compute_K(msg=True)

    def compute_L(self, msg=False):
        """ Compute the likelihood kernel :math:`\\mathbf{L}` from the original parametrization of the :class:`FiniteDPP` object.

        .. seealso::

            :ref:`finite_dpps_relation_kernels`
        """

        if self.L is not None:
            # msg = 'L (likelihood) kernel available'
            # print(msg)
            pass

        elif (self.kernel_type == 'correlation') and self.projection:
            err_print = ['L = K(I-K)^-1 = kernel cannot be computed:',
                         'K is projection kernel: some eigenvalues equal 1']
            raise ValueError('\n'.join(err_print))

        else:
            if not msg:
                print('L (likelihood) kernel computed via:')

            if self.eval_L is not None:
                msg = '- eval_L(X_data, X_data)'
                print(msg)
                self.L = self.eval_L(self.X_data)

            elif self.L_eig_vals is not None:
                msg = '- U diag(eig_L) U.T'
                print(msg)
                self.L = (self.eig_vecs * self.L_eig_vals).dot(self.eig_vecs.T)

            elif self.L_gram_factor is not None:
                msg = '- L = Phi.T Phi, where Phi = L_gram_factor'
                print(msg)
                self.L = self.L_gram_factor.T.dot(self.L_gram_factor)

            elif self.K_eig_vals is not None:
                try:  # to compute eigenvalues of kernel L = K(I-K)^-1
                    msg = '- eig_L = eig_K/(1-eig_K)'
                    print(msg)
                    np.seterr(divide='raise')
                    self.L_eig_vals = self.K_eig_vals / (1.0 - self.K_eig_vals)
                    self.compute_L(msg=True)
                except FloatingPointError:
                    err_print = ['Eigenvalues of L kernel cannot be computed',
                                 'eig_L = eig_K/(1-eig_K)',
                                 'K kernel has some eig_K very close to 1',
                                 'Hint: `K` kernel might be a projection']
                    raise FloatingPointError('\n'.join(err_print))

            elif self.K is not None:
                msg = '- eigendecomposition of K'
                print(msg)
                self.K_eig_vals, self.eig_vecs = la.eigh(self.K)
                self.K_eig_vals = is_in_01(self.K_eig_vals)
                self.compute_L(msg=True)

            elif self.eval_L is not None:
                warn_print = ['Weird setting:',
                'FiniteDPP(.., **{"L_eval_X_data": (eval_L, X_data)})',
                'When using "L_eval_X_data", you are a priori working with a big `X_data` and not willing to compute the full likelihood kernel L',
                'Right now, the computation of L=eval_L(X_data) is performed but might be very expensive, this is at your own risk!',
                'You might also use FiniteDPP(.., **{"L": eval_L(X_data)})']
                warn('\n'.join(warn_print))
                msg = '- L = eval_L(X_data, X_data)'
                print(msg)
                self.L = self.eval_L(self.X_data)
                self.compute_L(msg=True)

            else:
                self.compute_K(msg=True)
                self.compute_L(msg=True)

    def plot_kernel(self, title=''):
        """Display a heatmap of the kernel used to define the :class:`FiniteDPP` object (correlation kernel :math:`\\mathbf{K}` or likelihood kernel :math:`\\mathbf{L}`)

        :param title:
            Plot title

        :type title:
            string
        """

        fig, ax = plt.subplots(1, 1)

        if self.kernel_type == 'correlation':
            self.compute_K()
            nb_items, kernel_to_plot = self.K.shape[0], self.K
            str_title = r'$K$ (correlation) kernel'

        elif self.kernel_type == 'likelihood':
            self.compute_L()
            nb_items, kernel_to_plot = self.L.shape[0], self.L
            str_title = r'$L$ (likelihood) kernel'

        heatmap = ax.pcolor(kernel_to_plot, cmap='jet')

        ax.set_aspect('equal')

        ticks = np.arange(nb_items)
        ticks_label = [r'${}$'.format(tic) for tic in ticks]

        ax.xaxis.tick_top()
        ax.set_xticks(ticks + 0.5, minor=False)

        ax.invert_yaxis()
        ax.set_yticks(ticks + 0.5, minor=False)

        ax.set_xticklabels(ticks_label, minor=False)
        ax.set_yticklabels(ticks_label, minor=False)

        plt.title(title if title else str_title, y=1.1)

        plt.colorbar(heatmap)<|MERGE_RESOLUTION|>--- conflicted
+++ resolved
@@ -71,7 +71,6 @@
 
             - ``{'L': L}``, with :math:`\\mathbf{L}\\succeq 0`
             - ``{'L_eig_dec': (eig_vals, eig_vecs)}``, with :math:`eigvals \\geq 0`
-<<<<<<< HEAD
             - ``{'L_gram_factor': Phi}``, with :math:`\\mathbf{L} = \\Phi^{ \\top} \\Phi`
             - ``{'L_eval_X_data': (eval_L, X_data)}``, with :math:`\mathbf{X}_{data}(N \\times d)` and
               :math:`eval \_ L` a likelihood function such that
@@ -81,10 +80,6 @@
               (e.g. sklearn.gaussian_process.kernels.PairwiseKernel).
 
 
-=======
-            - ``{'L_gram_factor': Phi}``, with :math:`\\Phi(d \\times N)` so that :math:`\\mathbf{L} = \\Phi^{ \\top} \\Phi \\succeq 0_N`
-            - ``{'L_eval_X_data': (eval_L, X_data)}``, with ``X_data`` is :math:`(N \\times d)` and :math:`eval \\_ L` a positive semi-definite kernel function so that :math:`\\mathbf{L} = eval \\_ L(X_{data}, X_{data}) \\succeq 0_N`
->>>>>>> dde13e22
 
     :type params:
         dict
